import torch
import torch.nn.functional as F
from torch.distributions import Distribution
from torch.distributions.utils import broadcast_all
from torch.distributions.kl import register_kl
from torch.distributions.constraints import interval, unit_interval

from splines import quadratic, linear
from spline_utils import SplineFunction
from spline_shape import ExponentialShape, ZShape
from logistic import DLogistic
from spline_shape import ExponentialShape

class PiecewiseLinear(Distribution):
    """
    General implementation of a distribution with piecewise linear PDF (piecewise quadratic CDF).
    Note: This class does not perform any normalization on x and y, and can produce densities that are not properly normalized.
    """

    def __init__(self, x, y, x_range=(0, 1), validate_args=None):
        """
        Piecewise linear distribution from PDF knot coordinates (x, y).

        Args:
            x (torch.Tensor): x coordinates of knots in PDF, [batch, n_dims, n_knots]
            y (torch.Tensor): y coordinates of knots in PDF, [batch, n_dims, n_knots]
            x_range (tuple, optional): Support of the distribution. Defaults to (0, 1).
        """
        if len(x.size()) == 2:
            x = x.unsqueeze(1)
        self.x, self.y = broadcast_all(x, y)
        self.x_range = x_range

        self.bin_widths = x[..., 1:] - x[..., :-1]
        self.bin_heights = y[..., 1:] - y[..., :-1]
        self.a, self.b, self.c = self._make_coefficients()
        super(PiecewiseLinear, self).__init__(batch_shape=(x.size(0),), validate_args=validate_args)

    def _make_coefficients(self):
        """
        Calculate coefficients (a, b, c) for each bin i with 
        CDF ax'^2 + bx' + c,
        PDF 2ax' + b

        Where x' = x - x_i
        """
        a = self.bin_heights / (2*self.bin_widths)
        b = self.y[..., :-1]

        # Area of trapezoid is (y_{i-1} + y_i)/2 * w_i
        bin_areas = self.bin_widths * (self.y[..., :-1] + self.y[..., 1:]) * 0.5
        c = torch.cumsum(bin_areas, -1)
        c = F.pad(c, pad=(1, 0), mode='constant', value=0.)
        return a, b, c

    def cdf(self, value):
        spline_params = (self.a, self.b, self.c[..., :-1], self.x[..., :-1])
        density = SplineFunction(self.x, self.c, quadratic, spline_params)
        return density(value)

    def icdf(self, value):
        spline_params = (self.a, self.b, self.c[..., :-1], self.x[..., :-1])
        density = SplineFunction(self.x, self.c, quadratic, spline_params)
        return density(value, inverse=True)

    def pdf(self, value):
        # NOTE cdf = ax^2 + bx + c, pdf is 2ax + b.
        spline_params = (2*self.a, self.b, self.x[..., :-1])
        density = SplineFunction(self.x, self.c, linear, spline_params)
        return density(value)

    def log_prob(self, value):
        return torch.log(self.pdf(value))

    def rsample(self, sample_shape=torch.Size([])):
        """
        Sample from piecewise linear density by inverse transform sampling:

        x = F^{-1}_X(u)
        where: u ~ U(u | 0, 1)
        """
        if len(sample_shape) == 0:
            shape = self.a.size()[:-1] + torch.Size([1])
        else:
            shape = self.a.size()[:-1] + sample_shape

        u = torch.rand(shape, device=self.c.device)
        out = self.icdf(u)

        if len(sample_shape) == 0:
            return out.squeeze(-1)
        else:
            return out

    def sample(self, sample_shape=torch.Size([])):
        with torch.no_grad():
            return self.rsample(sample_shape=sample_shape)

    def cross_entropy(self, other):
        """
        Closed form cross-entropy is available by summing over the partial cross-entropy of each bin:

        H[p, q] = - \int [p(x) log q(x)]
                = - \sum_i^{n_bins} ( \int_0^{w_i} p'_i(x') log q'_i(x') dx' )
        Where p', q' and x' are translated to 0, and w_i is the bin width

        TODO: When p.x != q.x (and as a result n_bins/w_i is different),
              redefine p and q so they have the same bins, while keeping the same density.

        Args:
            other (PiecewiseLinear): distribution q

        Returns:
            Tensor: cross-entropy between self and other.
        """
        def ce_bin(a, b, a2, b2, w):
            # - int_0^w (2a_1x + b_1)*ln(2a_2x + b_2) dx

            hwlog = torch.log(torch.clamp(2 * a2 * w + b2, min=1e-6))
            h_w = (2 * a2 * w + b2) * (a * (2 * a2 * w - b2) + 2 * a2 * b) * hwlog
            h_w -= 2 * a * torch.pow(a2 * w, 2)
            h_w += 2 * a2 * (a * b2 - 2 * a2 * b) * w 
            h_w += b2 * (a * b2 - 2 * a2 * b) * torch.log(b2)
            h = - (h_w) / (4 * torch.clamp(torch.pow(a2, 2), min=1e-6))
            return h

        if self.x.shape == other.x.shape and torch.all(torch.eq(self.x, other.x)):
            p = self
            q = other
        else:
            raise NotImplementedError("Cross-entropy with different bin widths is not yet implemented.")

        h_bin = ce_bin(p.a, p.b, q.a, q.b, p.bin_widths)
        return h_bin.sum(-1)

    def entropy(self):
        """Calculate entropy of distribution, available in closed form
           by adding partial entropy of each individual bin:

           H[p] = - \sum_i^{n_bins} ( \int_0^{w_i} p(x') log p(x') dx' )

        Returns:
            Tensor: Entropy
        """
        def entropy_bin(a, b, w):
            # - int_0^w b log(b) dx
            h0 = -b * torch.log(b) * w

            # - int_0^w (2ax + b) ln(2ax + b) dx
            h = (4 * torch.pow(a * w, 2) + 4 * a * b * w + torch.pow(b, 2))
            h *= torch.log(torch.clamp(2 * a * w + b, min=1e-6))
            h += -2 * torch.pow(a * w, 2) - 2 * a * w * b - torch.pow(b, 2) * torch.log(b)
            # Mask a to prevent zero divisions.
            a_masked = a.masked_fill(torch.abs(a) < 1e-6, 1)
            h = -h / (4 * a_masked)

            return torch.where(a == 0, h0, h)

        h_bin = entropy_bin(self.a, self.b, self.bin_widths)
        return h_bin.sum(-1)

class BinaryPWL(PiecewiseLinear):

    arg_constraints = {'p': unit_interval}
    support = unit_interval

    def __init__(self, p, w_c=0.35, w_t=0.05, h_d=0.01, s=0.1, validate_args=None):
        """
        BPWL distribution, a continuous relaxation of a binary variable with a closed form KL.

        Note that a difference here from the original implementation is that the scaling of parameter p 
        is now performed inside this class, as opposed to in sigmoid activation before the distribution.

        Example usage:
        p = torch.sigmoid(inference_net(x)) # shape [batch, latent_dims]
        q_z = BinaryPWL(p)
        z = q_z.rsample()
  
        Args:
            p (torch.Tensor): density around 1, ~p(x > 0.5)
            w_c (float, optional): Width of center bins. Defaults to 0.35.
            w_t (float, optional): Width of transition bins. Defaults to 0.05.
            h_d (float, optional): Height of center knot. Defaults to 0.01.
            s (float, optional): Slope of line segments. Defaults to 0.1.
        """

        # Scale p to [h_d/2, 1-h_d/2]
        self.p = p * (1-h_d) + (h_d/2)
        self.w_c = w_c
        self.w_t = w_t
        self.h_d = h_d
        self.s = s
        self.w_s = 0.5 - w_c - w_t

        self._validate_hparams()

        bin_widths = torch.Tensor([self.w_s, self.w_t, self.w_c, self.w_c, self.w_t, self.w_s])
        x = F.pad(torch.cumsum(bin_widths, dim=-1), pad=(1, 0), mode='constant', value=0.)
        x = x.view(1, 1, -1).expand(*p.shape, -1).to(p.device)

        d0 = self._get_height_norm(1-self.p)
        d1 = self._get_height_norm(self.p)

        zeros = torch.zeros_like(self.p).to(p.device)
        y = torch.stack([d0, (1-s)*d0, s*d0, zeros, s*d1, (1-s)*d1, d1], dim=-1) + h_d
        super(BinaryPWL, self).__init__(x, y, validate_args=validate_args)

    def _get_height_norm(self, p):
        return 2*(p - self.h_d*0.5) / (0.5 * (2-self.s) - 2 * self.w_c*(1-self.s) - self.w_t * (1-self.s))    
        # ((self.w_c + 2)*self.s - self.s**2 + self.w_t)

    def _validate_hparams(self):
        if not 1e-6 < self.w_c < 0.5:
            raise ValueError('w_c out of range.')
        if not 1e-6 < self.w_t < 0.5:
            raise ValueError('w_t out of range')
        if not 1e-6 < self.w_s < 0.5:
            raise ValueError('w_s out of range')


class PMFPWL(PiecewiseLinear):
<<<<<<< HEAD
    def __init__(self, pmf_x, pmf_y, k_min, k_max, h_d=1e-3, shape=ExponentialShape, shape_params=[4], num_knots=7, validate_args=None):
        x, y = self.make_knots(pmf_x, pmf_y, h_d, shape, shape_params, num_knots)
        x_range = [k_min-0.5, k_max+0.5]
        super().__init__(x, y, x_range=x_range, validate_args=validate_args)
=======
    def __init__(self, pmf_x, pmf_y, k_min, k_max, h_d=1e-3, s=0.1, num_knots=7, validate_args=None):
        x, y = self.make_knots(pmf_x, pmf_y, h_d, num_knots, s)
        x_range = [k_min-0.5, k_max+0.5]
        super().__init__(x, y, x_range=x_range, validate_args=validate_args)
    
    def make_knots_old(self, k, y, h_d, s):
        x = torch.linspace(-0.5, 0.5, 7)[:-1].repeat(*k.shape, 1).to(k.device) + k.unsqueeze(-1)
>>>>>>> ef76a5df

    def make_knots(self, k, y, h_d, shape, shape_params, num_knots):
        x = torch.linspace(-0.5, 0.5, num_knots)[:-1].repeat(*k.shape, 1).to(k.device) + k.unsqueeze(-1)
        base_shape = shape(num_knots, *shape_params).base_shape

        a = h_d / (1 - y.shape[-1] * h_d)
        y_scaled = (y + a) / (1 + y.shape[-1] * a)

        h_scale = base_shape[...,:-1].repeat(*k.shape, 1).to(k.device)
        h = h_scale * (y_scaled.unsqueeze(-1) - h_d) + h_d

        x_final = k[..., -1:] + 0.5
        x = torch.cat([x.view(*k.shape[:-1], -1), x_final], -1)
        h_final = torch.full([*k.shape[:-1], 1], h_d).to(k.device)
        h = torch.cat([h.view(*k.shape[:-1], -1), h_final], -1)
        return x, h

<<<<<<< HEAD

class BinaryPWL2(PMFPWL):
    def __init__(self, p, h_d, shape, shape_params, num_knots, validate_args=None):
        self.probs = p
        pmf_x = torch.stack([torch.zeros(*p.shape), torch.ones(*p.shape)], -1).to(p.device)
        pmf_y = torch.stack([1-p, p], -1)
        super().__init__(pmf_x, pmf_y, 0., 1., h_d, shape, shape_params, num_knots, validate_args=validate_args)

=======
    def make_knots(self, k, y, h_d, num_knots, shape_arg):
        x = torch.linspace(-0.5, 0.5, num_knots)[:-1].repeat(*k.shape, 1).to(k.device) + k.unsqueeze(-1)
        base_shape = ExponentialShape(num_knots, shape_arg).base_shape
        
        a = h_d / (1 - y.shape[-1] * h_d)
        y_scaled = (y + a) / (1 + y.shape[-1] * a)

        h_k = (2 * y - h_d/3)
        h_scale = base_shape[...,:-1].repeat(*k.shape, 1).to(k.device)
        h = h_scale * (y_scaled.unsqueeze(-1) - h_d) + h_d

        x_final = k[..., -1:] + 0.5
        x = torch.cat([x.view(*k.shape[:-1], -1), x_final], -1)
        h_final = torch.full([*k.shape[:-1], 1], h_d).to(k.device)
        h = torch.cat([h.view(*k.shape[:-1], -1), h_final], -1)
        return x, h
>>>>>>> ef76a5df

class DLogisticPWL(PiecewiseLinear):
    def __init__(self, loc, scale, k_min, k_max, h_d=1e-5, s=0.1, validate_args=None):
        if scale.shape != loc.shape:
            scale = scale.expand_as(loc)
        kx, ky = self.make_pmf(loc, scale, k_min, k_max)
        x, y = self.make_knots(kx, ky, h_d, s)
        x_range = (k_min-0.5, k_max+0.5)
        super().__init__(x, y, x_range=x_range, validate_args=validate_args)

    @staticmethod
    def make_pmf(loc, scale, k_min, k_max):
        p = DLogistic(loc, scale, 1., k_min, k_max)
        x = torch.arange(k_min, k_max+1).repeat(*loc.shape, 1).to(loc.device)
        return x, p.pmf(x)

    @staticmethod
    def make_knots(k, y, h_d, s):
        x = torch.linspace(-0.5, 0.5, 7)[:-1].repeat(*k.shape, 1).to(k.device) + k.unsqueeze(-1)

        # set min(y) s.t. min(spline_y) = h_d
        # TODO check this
        y = y - 60 * h_d * (y.shape[-1] * y - 1)

        h_k = (2 * y - h_d/3)
        h_scale = torch.Tensor([0, s, 1-s, 1, 1-s, s]).repeat(*k.shape, 1).to(k.device)
        h = h_scale * h_k.unsqueeze(-1)
        h[..., 0] = h_d

        x_final = k[..., -1:] + 0.5
        x = torch.cat([x.view(*k.shape[:-1], -1), x_final], -1)
        h_final = torch.full([*k.shape[:-1], 1], h_d).to(k.device)
        h = torch.cat([h.view(*k.shape[:-1], -1), h_final], -1)
        return x, h


@register_kl(PiecewiseLinear, PiecewiseLinear)
def kl_pwl_pwl(p, q):
    return p.cross_entropy(q) - p.entropy()

from probabll.dgm import register_conditional_parameterization, register_prior_parameterization
DMIN = 1e-6
@register_prior_parameterization(BinaryPWL)
def parametrize(batch_shape, event_shape, params, device, dtype):
    if len(params) == event_shape[0]:
        d0 = torch.Tensor(params).type(dtype)
        d0 = d0.repeat(batch_shape + [1]).to(device)
    elif len(params) == 1:
        d0 = torch.full(batch_shape + event_shape, params[0],
                        device=device, dtype=dtype)
    else:
        raise ValueError('invalid number of params: {}'.format(len(params)))
    return BinaryPWL(d0)


@register_conditional_parameterization(BinaryPWL)
def make_binaryPWL(inputs, event_size):
    if not inputs.size(-1) == event_size:
        raise ValueError(
            "Expected [...,%d] got [...,%d]" % (event_size, inputs.size(-1))
        )

    # Scale input between (DMIN, 1-DMIN). DMIN should be larger than middle.
    inputs_scaled = torch.sigmoid(inputs) * (1 - 2 * DMIN) + DMIN
    return BinaryPWL(inputs_scaled)


@register_prior_parameterization(BinaryPWL2)
def parametrize(batch_shape, event_shape, params, device, dtype):
    if len(params) == event_shape[0]:
        p = torch.Tensor(params).type(dtype)
        p = p.repeat(batch_shape + [1]).to(device)
    elif len(params) == 1:
        p = torch.full(batch_shape + event_shape, params[0],
                        device=device, dtype=dtype)
    else:
        raise ValueError('invalid number of params: {}'.format(len(params)))
    return BinaryPWL2(p, 0.0001, ExponentialShape, [50], 5)


@register_conditional_parameterization(BinaryPWL2)
def make_binaryPWL2(inputs, event_size):
    if not inputs.size(-1) == event_size:
        raise ValueError(
            "Expected [...,%d] got [...,%d]" % (event_size, inputs.size(-1))
        )
    # return BinaryPWL2(torch.sigmoid(inputs), 0.001, 2, 5)
    return BinaryPWL2(torch.sigmoid(inputs), 0.001, ExponentialShape, [3], 5)<|MERGE_RESOLUTION|>--- conflicted
+++ resolved
@@ -219,20 +219,10 @@
 
 
 class PMFPWL(PiecewiseLinear):
-<<<<<<< HEAD
     def __init__(self, pmf_x, pmf_y, k_min, k_max, h_d=1e-3, shape=ExponentialShape, shape_params=[4], num_knots=7, validate_args=None):
         x, y = self.make_knots(pmf_x, pmf_y, h_d, shape, shape_params, num_knots)
         x_range = [k_min-0.5, k_max+0.5]
         super().__init__(x, y, x_range=x_range, validate_args=validate_args)
-=======
-    def __init__(self, pmf_x, pmf_y, k_min, k_max, h_d=1e-3, s=0.1, num_knots=7, validate_args=None):
-        x, y = self.make_knots(pmf_x, pmf_y, h_d, num_knots, s)
-        x_range = [k_min-0.5, k_max+0.5]
-        super().__init__(x, y, x_range=x_range, validate_args=validate_args)
-    
-    def make_knots_old(self, k, y, h_d, s):
-        x = torch.linspace(-0.5, 0.5, 7)[:-1].repeat(*k.shape, 1).to(k.device) + k.unsqueeze(-1)
->>>>>>> ef76a5df
 
     def make_knots(self, k, y, h_d, shape, shape_params, num_knots):
         x = torch.linspace(-0.5, 0.5, num_knots)[:-1].repeat(*k.shape, 1).to(k.device) + k.unsqueeze(-1)
@@ -250,7 +240,6 @@
         h = torch.cat([h.view(*k.shape[:-1], -1), h_final], -1)
         return x, h
 
-<<<<<<< HEAD
 
 class BinaryPWL2(PMFPWL):
     def __init__(self, p, h_d, shape, shape_params, num_knots, validate_args=None):
@@ -259,24 +248,6 @@
         pmf_y = torch.stack([1-p, p], -1)
         super().__init__(pmf_x, pmf_y, 0., 1., h_d, shape, shape_params, num_knots, validate_args=validate_args)
 
-=======
-    def make_knots(self, k, y, h_d, num_knots, shape_arg):
-        x = torch.linspace(-0.5, 0.5, num_knots)[:-1].repeat(*k.shape, 1).to(k.device) + k.unsqueeze(-1)
-        base_shape = ExponentialShape(num_knots, shape_arg).base_shape
-        
-        a = h_d / (1 - y.shape[-1] * h_d)
-        y_scaled = (y + a) / (1 + y.shape[-1] * a)
-
-        h_k = (2 * y - h_d/3)
-        h_scale = base_shape[...,:-1].repeat(*k.shape, 1).to(k.device)
-        h = h_scale * (y_scaled.unsqueeze(-1) - h_d) + h_d
-
-        x_final = k[..., -1:] + 0.5
-        x = torch.cat([x.view(*k.shape[:-1], -1), x_final], -1)
-        h_final = torch.full([*k.shape[:-1], 1], h_d).to(k.device)
-        h = torch.cat([h.view(*k.shape[:-1], -1), h_final], -1)
-        return x, h
->>>>>>> ef76a5df
 
 class DLogisticPWL(PiecewiseLinear):
     def __init__(self, loc, scale, k_min, k_max, h_d=1e-5, s=0.1, validate_args=None):
